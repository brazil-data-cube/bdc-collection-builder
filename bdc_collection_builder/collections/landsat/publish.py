--- conflicted
+++ resolved
@@ -24,7 +24,7 @@
 from ...db import add_instance, commit, db_aws
 from ..forms import CollectionItemForm
 from ..models import RadcorActivity
-from ..utils import create_quick_look, generate_evi_ndvi, generate_cogs, is_valid_tif, create_asset_definition
+from ..utils import create_quick_look, generate_evi_ndvi, generate_cogs, is_valid_tif, create_asset_definition, get_or_create_model
 from .utils import factory
 
 
@@ -95,11 +95,7 @@
     return file_path
 
 
-<<<<<<< HEAD
-def publish(collection_item: Item, scene: RadcorActivity):
-=======
-def publish(collection_item: CollectionItem, scene: RadcorActivity, skip_l1=False, **kwargs):
->>>>>>> 129bca1c
+def publish(collection_item: Item, scene: RadcorActivity, skip_l1=False, **kwargs):
     """Publish Landsat collection.
 
     It works with both Digital Number (DN) and Surface Reflectance (SR).
@@ -112,10 +108,6 @@
 
     # Get collection level to publish. Default is l1
     collection_level = scene.args.get('level') or 1
-
-    if collection_level == 1 and skip_l1:
-        logging.info(f'Skipping publish skip_l1={skip_l1} L1 - {collection_item.collection_id}')
-        return dict()
 
     landsat_scene = factory.get_from_sceneid(identifier, level=collection_level)
 
