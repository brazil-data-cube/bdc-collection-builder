--- conflicted
+++ resolved
@@ -75,8 +75,6 @@
             landsat_scene = factory.get_from_sceneid(scene_id, level=1)
 
             activity_args = scene.get('args', {})
-
-            # collection_item = self.get_collection_item(activity_history.activity)
 
             # Output product dir
             productdir = landsat_scene.compressed_file().parent
@@ -119,13 +117,6 @@
             else:
                 logging.warning('File {} is valid. Skipping'.format(str(digital_number_file)))
 
-            # collection_item.compressed_file = str(file).replace(Config.DATA_DIR, '')
-
-            # cloud = activity_args.get('cloud')
-
-            # if cloud:
-            #     collection_item.cloud_cover = cloud
-
             activity_args['compressed_file'] = str(file)
         except BaseException as e:
             logging.error('An error occurred during task execution - {}'.format(activity_history.activity_id),
@@ -133,8 +124,6 @@
 
             raise e
 
-        # collection_item.save()
-
         scene['args'] = activity_args
 
         # Create new activity 'correctionLC8' to continue task chain
@@ -163,12 +152,8 @@
         args.update(kwargs)
 
         try:
-<<<<<<< HEAD
             item = self.get_collection_item(activity_history.activity)
-            assets = publish(item, activity_history.activity)
-=======
-            assets = publish(self.get_collection_item(activity_history.activity), activity_history.activity, **args)
->>>>>>> 129bca1c
+            assets = publish(item, activity_history.activity, **args)
         except InvalidRequestError as e:
             # Error related with Transaction on AWS
             # TODO: Is it occurs on local instance?
@@ -235,7 +220,6 @@
         # Get Resolver for Landsat scene level 2
         landsat_scene = factory.get_from_sceneid(scene_id, level=2)
         landsat_scene_level_1 = factory.get_from_sceneid(scene_id, level=1)
-        # scene['collection_id'] = landsat_scene.id
 
         # Create/Update activity
         execution = self.create_execution(scene)
