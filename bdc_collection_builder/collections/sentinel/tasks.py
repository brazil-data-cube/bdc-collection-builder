--- conflicted
+++ resolved
@@ -8,6 +8,7 @@
 from tempfile import TemporaryDirectory
 
 from urllib3.exceptions import NewConnectionError, MaxRetryError
+from zipfile import ZipFile
 import logging
 import os
 import re
@@ -19,11 +20,7 @@
 from sqlalchemy.exc import InvalidRequestError
 
 # BDC DB
-<<<<<<< HEAD
 from bdc_catalog.models import db, Collection
-=======
-from bdc_db.models import db, Collection
->>>>>>> 129bca1c
 
 # Builder
 from .google import download_from_google
@@ -41,6 +38,7 @@
 from .onda import download_from_onda
 from .utils import factory, post_processing, DataSynchronizer
 
+
 class SentinelTask(RadcorTask):
     """Define abstraction of Sentinel 2 - L1C and L2A products."""
 
@@ -57,8 +55,6 @@
         """
         user = None
 
-        lock = lock_handler.lock('sentinel_download_lock_4')
-
         while lock.locked():
             logging.info('Resource locked....')
             time.sleep(1)
@@ -105,11 +101,6 @@
         with db.session.no_autoflush:
             activity_args = scene.get('args', dict())
 
-<<<<<<< HEAD
-=======
-            collection_item = self.get_collection_item(activity_history.activity)
-
->>>>>>> 129bca1c
             link = activity_args['link']
             scene_id = scene['sceneid']
 
@@ -174,12 +165,9 @@
 
                 logging.debug('Done download.')
                 activity_args['compressed_file'] = str(zip_file_name)
-<<<<<<< HEAD
-=======
 
                 if DataSynchronizer.is_remote_sync_configured():
                     synchronizer.sync_data(auto_remove=True)
->>>>>>> 129bca1c
 
             except (HTTPError, MaxRetryError, NewConnectionError, ConnectionError) as e:
                 if zip_file_name.exists():
@@ -234,12 +222,9 @@
 
             # TODO: Add the sen2cor again as optional processor
             correction_result = correction_laSRC(scene['args']['compressed_file'], str(output_dir))
-<<<<<<< HEAD
-=======
 
             if DataSynchronizer.is_remote_sync_configured():
                 synchronizer.sync_data(correction_result, auto_remove=True)
->>>>>>> 129bca1c
         except BaseException as e:
             logging.error('An error occurred during task execution - {}'.format(scene.get('sceneid')))
             raise e
@@ -410,9 +395,9 @@
             if entry['file'].endswith('Fmask4.tif'):
                 post_processing(entry['file'], collection, assets, 10)
 
-        synchronizer.sync_data(bucket=Config.AWS_BUCKET_NAME, auto_remove=True)
-
-        synchronizer.remove_data(raise_error=False)
+        if DataSynchronizer.is_remote_sync_configured():
+            synchronizer.sync_data(bucket=Config.AWS_BUCKET_NAME, auto_remove=True)
+            synchronizer.remove_data(raise_error=False)
 
         return scene
 
@@ -499,9 +484,4 @@
     Args:
         scene (dict): Radcor Activity with "harmonizeS2" app context
     """
-    return harmonization_sentinel.harmonize(scene)
-
-
-@celery_app.task(base=SentinelTask, queue='post-processing')
-def apply_post_processing(scene):
-    return apply_post_processing.post_publish(scene)+    return harmonization_sentinel.harmonize(scene)