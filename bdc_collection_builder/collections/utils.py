#
# This file is part of Brazil Data Cube Collection Builder.
# Copyright (C) 2019-2020 INPE.
#
# Brazil Data Cube Collection Builder is free software; you can redistribute it and/or modify it
# under the terms of the MIT License; see LICENSE file for more details.
#

"""Define Brazil Data Cube utils."""


# Python Native
from json import loads as json_parser
from os import remove as resource_remove, path as resource_path
from zlib import error as zlib_error
from zipfile import BadZipfile, ZipFile
import datetime
import json
import logging
# 3rdparty
<<<<<<< HEAD
from bdc_db.models import Collection, db
=======
from botocore.exceptions import ClientError
>>>>>>> c1ce7bfd
from celery import chain, current_task, group
from landsatxplore.api import API
from osgeo import gdal
from skimage.transform import resize
import boto3
import gdal
import numpy
import rasterio
import requests
# Builder
<<<<<<< HEAD
from ..core.utils import get_credentials
=======
from bdc_db.models import db, Collection
from bdc_collection_builder.config import CURRENT_DIR, Config
>>>>>>> c1ce7bfd
from .models import RadcorActivityHistory
from .sentinel.clients import sentinel_clients


def get_or_create_model(model_class, defaults=None, engine=None, **restrictions):
    """Get or create Brazil Data Cube model.

    Utility method for looking up an object with the given restrictions, creating one if necessary.

    Args:
        model_class (BaseModel) - Base Model of Brazil Data Cube DB
        defaults (dict) - Values to fill out model instance
        restrictions (dict) - Query Restrictions
    Returns:
        BaseModel Retrieves model instance
    """
    if not engine:
        engine = db

    instance = engine.session.query(model_class).filter_by(**restrictions).first()

    if instance:
        return instance, False

    params = dict((k, v) for k, v in restrictions.items())

    params.update(defaults or {})
    instance = model_class(**params)

    engine.session.add(instance)

    return instance, True


def dispatch(activity: dict):
    """Dispatches the activity to the respective celery task handler.

    Args:
        activity (RadcorActivity) - A not done activity
    """
    from .sentinel import tasks as sentinel_tasks
    from .landsat import tasks as landsat_tasks
    # TODO: Implement it as factory (TaskDispatcher) and pass the responsibility to the task type handler

    app = activity.get('activity_type')

    if app == 'downloadS2':
        # We are assuming that collection either TOA or DN
        collection_sr = Collection.query().filter(Collection.id == 'S2SR_SEN28').first()

        if collection_sr is None:
            raise RuntimeError('The collection "S2SR_SEN28" not found')

        # Raw chain represents TOA publish chain
        raw_data_chain = sentinel_tasks.publish_sentinel.s()

        atm_chain = sentinel_tasks.atm_correction.s() | sentinel_tasks.publish_sentinel.s() | \
            sentinel_tasks.upload_sentinel.s()

        task_chain = sentinel_tasks.download_sentinel.s(activity) | \
            group([
                # Publish raw data
                raw_data_chain,
                # ATM Correction
                atm_chain
            ])
        return chain(task_chain).apply_async()
    elif app == 'correctionS2':
        task_chain = sentinel_tasks.atm_correction.s(activity) | \
                        sentinel_tasks.publish_sentinel.s() | \
                        sentinel_tasks.upload_sentinel.s()
        return chain(task_chain).apply_async()
    elif app == 'publishS2':
        tasks = [sentinel_tasks.publish_sentinel.s(activity)]

        if 'S2SR' in activity['collection_id']:
            tasks.append(sentinel_tasks.upload_sentinel.s())

        return chain(*tasks).apply_async()
    elif app == 'uploadS2':
        return sentinel_tasks.upload_sentinel.s(activity).apply_async()

    elif app == 'downloadLC8':
        # We are assuming that collection DN
        collection_lc8 = Collection.query().filter(Collection.id == 'LC8SR').first()

        if collection_lc8 is None:
            raise RuntimeError('The collection "LC8SR" not found')

        # Raw chain represents TOA publish chain
        raw_data_chain = landsat_tasks.publish_landsat.s()
        # Atm Correction chain
        atm_corr_chain = landsat_tasks.atm_correction_landsat.s()
        # Publish ATM Correction
        publish_atm_chain = landsat_tasks.publish_landsat.s() | landsat_tasks.upload_landsat.s()

        inner_group = publish_atm_chain

        # Check if will add harmonization chain on group
        if activity['args']['harmonize']:
            # Harmonization chain
            harmonize_chain = landsat_tasks.harmonization_landsat.s() | landsat_tasks.publish_landsat.s() | \
                        landsat_tasks.upload_landsat.s()
            inner_group = group(publish_atm_chain, harmonize_chain)

        atm_chain = atm_corr_chain | inner_group
        outer_group = group(raw_data_chain, atm_chain)
        task_chain = landsat_tasks.download_landsat.s(activity) | outer_group

        return chain(task_chain).apply_async()
    elif app == 'correctionLC8':
        # Atm Correction chain
        atm_corr_chain = landsat_tasks.atm_correction_landsat.s()
        # Publish ATM Correction
        publish_atm_chain = landsat_tasks.publish_landsat.s() | landsat_tasks.upload_landsat.s()

        inner_group = publish_atm_chain

        # Check if will add harmonization chain on group
        if activity['args']['harmonize']:
            # Harmonization chain
            harmonize_chain = landsat_tasks.harmonization_landsat.s() | landsat_tasks.publish_landsat.s() | \
                        landsat_tasks.upload_landsat.s()
            inner_group = group(publish_atm_chain, harmonize_chain)

        task_chain = atm_corr_chain | inner_group
        return chain(task_chain).apply_async()
    elif app == 'harmonizationLC8':
        task_chain = landsat_tasks.harmonization_landsat.s() | landsat_tasks.publish_landsat.s() | \
                    landsat_tasks.upload_landsat.s()
        return chain(task_chain).apply_async()
    elif app == 'publishLC8':
        task_chain = landsat_tasks.publish_landsat.s(activity) | landsat_tasks.upload_landsat.s()
        return chain(task_chain).apply_async()
    elif app == 'uploadLC8':
        return landsat_tasks.upload_landsat.s(activity).apply_async()


def create_wkt(ullon, ullat, lrlon, lrlat):
    """Create WKT representation using lat/long coordinates.

    Args:
        ullon - Upper Left longitude
        ullat - Upper Left Latitude
        lrlon - Lower Right Longitude
        lrlat - Lower Right Latitude

    Returns:
        WKT Object from osr
    """
    from ogr import Geometry, wkbLinearRing, wkbPolygon

    # Create ring
    ring = Geometry(wkbLinearRing)
    ring.AddPoint(ullon, ullat)
    ring.AddPoint(lrlon, ullat)
    ring.AddPoint(lrlon, lrlat)
    ring.AddPoint(ullon, lrlat)
    ring.AddPoint(ullon, ullat)

    # Create polygon
    poly = Geometry(wkbPolygon)
    poly.AddGeometry(ring)

    return poly.ExportToWkt(),poly


def get_landsat_scenes(wlon, nlat, elon, slat, startdate, enddate, cloud, limit):
    """List landsat scenes from USGS."""
    credentials = get_credentials()['landsat']

    api = API(credentials['username'], credentials['password'])

    # Request
    scenes_result = api.search(
        dataset='LANDSAT_8_C1',
        bbox=(slat, wlon, nlat, elon),
        start_date=startdate,
        end_date=enddate,
        max_cloud_cover=cloud or 100
    )

    scenes_output = {}

    for scene in scenes_result:
        if scene['displayId'].endswith('RT'):
            logging.warning('Skipping Real Time {}'.format(scene['displayId']))
            continue

        copy_scene = dict()
        copy_scene['sceneid'] = scene['displayId']
        copy_scene['scene_id'] = scene['entityId']
        copy_scene['cloud'] = int(scene['cloudCover'])
        copy_scene['date'] = scene['acquisitionDate']

        xmin, ymin, xmax, ymax = scene['sceneBounds'].split(',')
        copy_scene['wlon'] = float(xmin)
        copy_scene['slat'] = float(ymin)
        copy_scene['elon'] = float(xmax)
        copy_scene['nlat'] = float(ymax)
        copy_scene['link'] = 'https://earthexplorer.usgs.gov/download/12864/{}/STANDARD/EE'.format(scene['entityId'])

        pathrow = scene['displayId'].split('_')[2]

        copy_scene['path'] = pathrow[:3]
        copy_scene['row'] = pathrow[3:]

        scenes_output[scene['displayId']] = copy_scene

    return scenes_output


def get_sentinel_scenes(wlon,nlat,elon,slat,startdate,enddate,cloud,limit,productType=None):
    """Retrieve Sentinel Images from Copernicus."""
    #    api_hub options:
    #    'https://scihub.copernicus.eu/apihub/' for fast access to recently acquired imagery in the API HUB rolling archive
    #    'https://scihub.copernicus.eu/dhus/' for slower access to the full archive of all acquired imagery
    scenes = {}
    totres = 1000000
    first = 0
    pquery = 'https://scihub.copernicus.eu/dhus/search?format=json'
    pquery = 'https://scihub.copernicus.eu/apihub/search?format=json'
    pquery += '&q=platformname:Sentinel-2'
    if productType is not None:
        pquery += ' AND producttype:{}'.format(productType)
    if enddate is None:
        enddate = datetime.datetime.now().strftime("%Y-%m-%d")
    pquery += ' AND beginposition:[{}T00:00:00.000Z TO {}T23:59:59.999Z]'.format(startdate,enddate)
    pquery += ' AND cloudcoverpercentage:[0 TO {}]'.format(cloud)
    if wlon == elon and slat == nlat:
        pfootprintWkt,footprintPoly = create_wkt(wlon-0.01,nlat+0.01,elon+0.01,slat-0.01)
        pquery += ' AND (footprint:"Contains({})")'.format(footprintPoly)
    else:
        pfootprintWkt,footprintPoly = create_wkt(wlon,nlat,elon,slat)
        pquery += ' AND (footprint:"Intersects({})")'.format(footprintPoly)

    limit = int(limit)
    rows = min(100,limit)
    count_results = 0

    users = sentinel_clients.users

    if not users:
        raise ValueError('No sentinel user set')

    username = list(users)[0]
    password = users[username]['password']

    while count_results < min(limit,totres) and totres != 0:
        rows = min(100,limit-len(scenes),totres)
        first = count_results
        query = pquery + '&rows={}&start={}'.format(rows,first)
        try:
            # Using sentinel user and release on out of scope
            r = requests.get(query, auth=(username, password), verify=True)

            if not r.status_code // 100 == 2:
                logging.exception('openSearchS2SAFE API returned unexpected response {}:'.format(r.status_code))
                return {}
            r_dict = r.json()
            #logging.warning('r_dict - {}'.format(json.dumps(r_dict, indent=2)))

        except requests.exceptions.RequestException as exc:
            return {}

        if 'entry' in r_dict['feed']:
            totres = int(r_dict['feed']['opensearch:totalResults'])
            logging.warning('Results for this feed: {}'.format(totres))
            results = r_dict['feed']['entry']
            #logging.warning('Results: {}'.format(results))
            if not isinstance(results, list):
                results = [results]
            for result in results:
                count_results += 1
                identifier = result['title']
                type = identifier.split('_')[1]
                ### Jump level 2 images (will download and process only L1C)
                if type == 'MSIL2A':
                    logging.warning('openSearchS2SAFE skipping {}'.format(identifier))
                    continue
                scenes[identifier] = {}
                scenes[identifier]['pathrow'] = identifier.split('_')[-2][1:]
                scenes[identifier]['sceneid'] = identifier
                scenes[identifier]['type'] = identifier.split('_')[1]
                for data in result['date']:
                    if str(data['name']) == 'beginposition':
                        scenes[identifier]['date'] = str(data['content'])[0:10]
                if not isinstance(result['double'], list):
                    result['double'] = [result['double']]
                for data in result['double']:
                    if str(data['name']) == 'cloudcoverpercentage':
                        scenes[identifier]['cloud'] = float(data['content'])
                for data in result['str']:
                    if str(data['name']) == 'size':
                        scenes[identifier]['size'] = data['content']
                    if str(data['name']) == 'footprint':
                        scenes[identifier]['footprint'] = data['content']
                    if str(data['name']) == 'tileid':
                        scenes[identifier]['tileid'] = data['content']
                if 'tileid' not in scenes[identifier]:
                    logging.warning( 'openSearchS2SAFE identifier - {} - tileid {} was not found'.format(identifier,scenes[identifier]['pathrow']))
                    logging.warning(json.dumps(scenes[identifier], indent=4))
                scenes[identifier]['link'] = result['link'][0]['href']
                scenes[identifier]['icon'] = result['link'][2]['href']
        else:
            totres = 0
    return scenes


def is_valid_tif(input_data_set_path):
    """Validate Tif.

    Args:
        input_data_set_path (str) - Path to the input data set
    Returns:
        True if tif is valid, False otherwise
    """
    # this allows GDAL to throw Python Exceptions
    gdal.UseExceptions()

    try:
        ds  = gdal.Open(input_data_set_path)
        srcband = ds.GetRasterBand(1)

        array = srcband.ReadAsArray()

        # Check if min == max
        if(array.min() == array.max()):
            del ds
            return False
        del ds
        return True
    except RuntimeError as e:
        logging.error('Unable to open {} {}'.format(input_data_set_path, e))
        return False


def load_img(img_path):
    """Load an image."""
    try:
        with rasterio.open(img_path) as dataset:
            img = dataset.read(1).flatten()
    except:
        logging.error('Cannot find {}'.format(img_path))

    return img


def extractall(file):
    """Extract zipfile."""
    archive = ZipFile(file, 'r')
    archive.extractall(resource_path.dirname(file))
    archive.close()


def get_credentials():
    """Retrieve global secrets with credentials."""
    file = resource_path.join(resource_path.dirname(CURRENT_DIR), 'secrets.json')

    with open(file) as f:
        return json_parser(f.read())


def generate_cogs(input_data_set_path, file_path):
    """Generate Cloud Optimized GeoTIFF files (COG).

    Example:
        >>> from bdc_collection_builder.collections.utils import generate_cogs
        >>> import gdal
        >>>
        >>> tif_file = '/path/to/tif'
        >>> generate_cogs(tif_file, '/tmp/cog.tif')

    Args:
        input_data_set_path (str) - Path to the input data set
        file_path (str) - Target data set filename

    Returns:
        Path to COG.
    """
    src_ds = gdal.Open(input_data_set_path, gdal.GA_ReadOnly)

    if src_ds is None:
        raise ValueError('Could not open data set "{}"'.format(input_data_set_path))

    driver = gdal.GetDriverByName('MEM')

    src_band = src_ds.GetRasterBand(1)
    data_set = driver.Create('', src_ds.RasterXSize, src_ds.RasterYSize, 1, src_band.DataType)
    data_set.SetGeoTransform( src_ds.GetGeoTransform() )
    data_set.SetProjection( src_ds.GetProjection() )

    data_set_band = data_set.GetRasterBand(1)

    dummy = src_band.GetNoDataValue()

    if dummy is not None:
        data_set_band.SetNoDataValue(dummy)

    data_set_band.WriteArray( src_band.ReadAsArray() )
    data_set.BuildOverviews("NEAREST", [2, 4, 8, 16, 32, 64])

    driver = gdal.GetDriverByName('GTiff')
    dst_ds = driver.CreateCopy(file_path, data_set, options=["COPY_SRC_OVERVIEWS=YES", "TILED=YES", "COMPRESS=LZW"])

    del src_ds
    del data_set
    del dst_ds

    return file_path


def is_valid(file):
    """Check tar gz is valid."""
    try:
        archive = ZipFile(file, 'r')
        try:
            corrupt = archive.testzip()
        except zlib_error:
            corrupt = True
        archive.close()
    except BadZipfile:
        corrupt = True

    return not corrupt


def upload_file(file_name, bucket='bdc-ds-datacube', object_name=None):
    """Upload a file to an S3 bucket.

    Adapted code from boto3 example.

    Args:
        file_name (str|_io.TextIO): File to upload
        bucket (str): Bucket to upload to
        object_name (str): S3 object name. If not specified then file_name is used
    """
    # If S3 object_name was not specified, use file_name
    if object_name is None:
        object_name = file_name

    # Upload the file
    s3_client = boto3.client('s3', region_name=Config.AWS_REGION_NAME, aws_access_key_id=Config.AWS_ACCESS_KEY_ID, aws_secret_access_key=Config.AWS_SECRET_ACCESS_KEY)
    try:
        s3_client.upload_file(file_name, bucket, object_name)
    except ClientError as e:
        logging.error(e)
        return False
    return True


def generate_evi_ndvi(red_band: str, nir_band: str, blue_bland: str, evi_name: str, ndvi_name: str):
    """Generate Normalized Difference Vegetation Index (NDVI) and Enhanced Vegetation Index (EVI).

    Args:
        red_band: Path to the RED band
        nir_band: Path to the NIR band
        blue_bland: Path to the BLUE band
        evi_name: Path to save EVI file
        ndvi_name: Path to save NDVI file
    """
    data_set = gdal.Open(red_band, gdal.GA_ReadOnly)
    raster_xsize = data_set.RasterXSize
    raster_ysize = data_set.RasterYSize
    red = data_set.GetRasterBand(1).ReadAsArray(0, 0, data_set.RasterXSize, data_set.RasterYSize).astype(numpy.float32)/10000.

    # Close data_set
    del data_set

    data_set = gdal.Open(nir_band, gdal.GA_ReadOnly)
    nir = data_set.GetRasterBand(1).ReadAsArray(0, 0, data_set.RasterXSize, data_set.RasterYSize).astype(numpy.float32)/10000.
    nir = resize(nir, red.shape, order=1, preserve_range=True).astype(numpy.float32)

    del data_set
    data_set = gdal.Open(blue_bland, gdal.GA_ReadOnly)
    blue = data_set.GetRasterBand(1).ReadAsArray(0, 0, data_set.RasterXSize, data_set.RasterYSize).astype(numpy.float32)/10000.

    # Create the ndvi image data_set
    remove_file(ndvi_name)

    driver = gdal.GetDriverByName('GTiff')

    raster_ndvi = (10000 * (nir - red) / (nir + red + 0.0001)).astype(numpy.int16)
    ndvi_data_set = driver.Create(ndvi_name, raster_xsize, raster_ysize, 1, gdal.GDT_Int16, options=['COMPRESS=LZW',
                                                                                                        'TILED=YES'])
    ndvi_data_set.SetGeoTransform(data_set.GetGeoTransform())
    ndvi_data_set.SetProjection(data_set.GetProjection())
    ndvi_data_set.GetRasterBand(1).WriteArray(raster_ndvi)
    del ndvi_data_set

    # Create the evi image data set
    remove_file(evi_name)
    evi_data_set = driver.Create(evi_name, raster_xsize, raster_ysize, 1, gdal.GDT_Int16, options=['COMPRESS=LZW',
                                                                                                    'TILED=YES'])
    raster_evi = (10000 * 2.5 * (nir - red)/(nir + 6. * red - 7.5 * blue + 1)).astype(numpy.int16)
    evi_data_set.SetGeoTransform(data_set.GetGeoTransform())
    evi_data_set.SetProjection(data_set.GetProjection())
    evi_data_set.GetRasterBand(1).WriteArray(raster_evi)
    del raster_evi
    del evi_data_set

    del data_set


def remove_file(file_path: str):
    """Remove file if exists.

    Throws Error when user doesn't have access to the file at given path
    """
    if resource_path.exists(file_path):
        resource_remove(file_path)<|MERGE_RESOLUTION|>--- conflicted
+++ resolved
@@ -18,27 +18,14 @@
 import json
 import logging
 # 3rdparty
-<<<<<<< HEAD
 from bdc_db.models import Collection, db
-=======
 from botocore.exceptions import ClientError
->>>>>>> c1ce7bfd
 from celery import chain, current_task, group
 from landsatxplore.api import API
 from osgeo import gdal
-from skimage.transform import resize
-import boto3
-import gdal
-import numpy
-import rasterio
 import requests
 # Builder
-<<<<<<< HEAD
-from ..core.utils import get_credentials
-=======
-from bdc_db.models import db, Collection
-from bdc_collection_builder.config import CURRENT_DIR, Config
->>>>>>> c1ce7bfd
+from ..config import CURRENT_DIR, Config
 from .models import RadcorActivityHistory
 from .sentinel.clients import sentinel_clients
 
