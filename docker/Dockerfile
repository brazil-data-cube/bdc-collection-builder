--- conflicted
+++ resolved
@@ -43,10 +43,5 @@
 WORKDIR ${BDC_BUILDER_INSTALL_PATH}
 
 RUN pip install -U wheel setuptools && \
-<<<<<<< HEAD
-    pip install pymodis "pydantic<2" && \
-    pip install .[rabbitmq]
-=======
     pip install pymodis --no-cache && \
-    pip install .[amqp] --no-cache
->>>>>>> ec95bd9a
+    pip install .[amqp] --no-cache