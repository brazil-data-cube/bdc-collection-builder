--- conflicted
+++ resolved
@@ -9,9 +9,4 @@
 
 RUN pip3 install pip --upgrade && \
     pip install wheel && \
-<<<<<<< HEAD
-    pip install --use-feature=2020-resolver -e bdc-collectors && \
-    pip install --use-feature=2020-resolver -e .[all]
-=======
-    pip install -e .[all] --use-feature=2020-resolver
->>>>>>> 90ce1a68
+    pip install -e .[all] --use-feature=2020-resolver