--- conflicted
+++ resolved
@@ -66,15 +66,11 @@
     'marshmallow-sqlalchemy>=0.19.0,<0.29',
     'rasterio>=1.3',
     'rio-cogeo==3.0.2',
+    'numpy>=1.18,<1.20',
     'numpngw>=0.0.8',
     'SQLAlchemy[postgresql_psycopg2binary]>=1.3,<1.4',
-<<<<<<< HEAD
-    'bdc-collectors @ git+https://github.com/brazil-data-cube/bdc-collectors.git@b-0.9-big#egg=bdc-collectors',
-    'bdc-catalog @ git+https://github.com/brazil-data-cube/bdc-catalog.git@v1.0.1#egg=bdc-catalog',
-=======
-    'bdc-collectors @ git+https://github.com/brazil-data-cube/bdc-collectors.git@v0.9.0#egg=bdc-collectors',
+    'bdc-collectors @ git+https://github.com/brazil-data-cube/bdc-collectors.git@b-1.0#egg=bdc-collectors',
     'bdc-catalog @ git+https://github.com/brazil-data-cube/bdc-catalog.git@v1.0.2#egg=bdc-catalog',
->>>>>>> ec95bd9a
     'celery>=5.2,<6',
     'python-dateutil>=2,<3',
     'shapely>=1.7,<2',
@@ -83,6 +79,7 @@
     'docutils>=0.10,<0.15',
     'tifffile==2021.11.2',
     'imageio==2.10.3',
+    'MarkupSafe==2.0.1',
     'itsdangerous==2.0.1',
     'Werkzeug==2.1.2',
     'GeoAlchemy2==0.11.1'
@@ -139,4 +136,4 @@
         'Topic :: Scientific/Engineering :: GIS',
         'Topic :: Software Development :: Libraries :: Python Modules',
     ],
-)+)
